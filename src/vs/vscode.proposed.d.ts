--- conflicted
+++ resolved
@@ -2142,8 +2142,6 @@
 
 	//#region @connor4312 - notebook messaging: https://github.com/microsoft/vscode/issues/123601
 
-<<<<<<< HEAD
-=======
 	export interface NotebookRendererMessage<T> {
 		/**
 		 * Editor that sent the message.
@@ -2156,7 +2154,6 @@
 		message: T;
 	}
 
->>>>>>> 17459a4a
 	/**
 	 * Renderer messaging is used to communicate with a single renderer. It's
 	 * returned from {@link notebook.createRendererMessaging}.
@@ -2165,20 +2162,6 @@
 		/**
 		 * Events that fires when a message is received from a renderer.
 		 */
-<<<<<<< HEAD
-		messageHandler?: (editor: NotebookEditor, message: TReceive) => void;
-
-		/**
-		 * Sends a message to the renderer.
-		 * @param message Message to send
-		 */
-		postMessage(message: TSend): void;
-
-		/**
-		 * Disposes of the messaging instance and unsubscribes from messages.
-		 */
-		dispose(): void;
-=======
 		onDidReceiveMessage: Event<NotebookRendererMessage<TReceive>>;
 
 		/**
@@ -2187,7 +2170,6 @@
 		 * @param message Message to send
 		 */
 		postMessage(editor: NotebookEditor, message: TSend): void;
->>>>>>> 17459a4a
 	}
 
 	export namespace notebook {
