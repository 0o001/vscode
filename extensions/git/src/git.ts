--- conflicted
+++ resolved
@@ -12,12 +12,7 @@
 import * as iconv from 'iconv-lite-umd';
 import * as filetype from 'file-type';
 import { assign, groupBy, IDisposable, toDisposable, dispose, mkdirp, readBytes, detectUnicodeEncoding, Encoding, onceEvent, splitInChunks, Limiter } from './util';
-<<<<<<< HEAD
 import { CancellationToken, Progress, Uri, workspace } from 'vscode';
-import { URI } from 'vscode-uri';
-=======
-import { CancellationToken, Progress, Uri } from 'vscode';
->>>>>>> 214125eb
 import { detectEncoding } from './encoding';
 import { Ref, RefType, Branch, Remote, GitErrorCodes, LogOptions, Change, Status, CommitOptions, BranchQuery } from './api/git';
 import * as byline from 'byline';
