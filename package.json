{
  "name": "code-oss-dev",
  "version": "1.55.0",
<<<<<<< HEAD
  "distro": "17365b1560dc5051788f2ec8b388b44b67ec1365",
=======
  "distro": "01f21bd70c49582992ba219c57b78d1c94bb5da7",
>>>>>>> 5ce792fc
  "author": {
    "name": "Microsoft Corporation"
  },
  "license": "MIT",
  "main": "./out/main",
  "private": true,
  "scripts": {
    "test": "mocha",
    "test-browser": "node test/unit/browser/index.js",
    "preinstall": "node build/npm/preinstall.js",
    "postinstall": "node build/npm/postinstall.js",
    "compile": "node --max_old_space_size=4095 ./node_modules/gulp/bin/gulp.js compile",
    "watch": "npm-run-all -lp watch-client watch-extensions",
    "watchd": "deemon yarn watch",
    "watch-webd": "deemon yarn watch-web",
    "kill-watchd": "deemon --kill yarn watch",
    "kill-watch-webd": "deemon --kill yarn watch-web",
    "restart-watchd": "deemon --restart yarn watch",
    "restart-watch-webd": "deemon --restart yarn watch-web",
    "watch-client": "node --max_old_space_size=4095 ./node_modules/gulp/bin/gulp.js watch-client",
    "watch-clientd": "deemon yarn watch-client",
    "kill-watch-clientd": "deemon --kill yarn watch-client",
    "watch-extensions": "node --max_old_space_size=4095 ./node_modules/gulp/bin/gulp.js watch-extensions",
    "watch-extensionsd": "deemon yarn watch-extensions",
    "kill-watch-extensionsd": "deemon --kill yarn watch-extensions",
    "mocha": "mocha test/unit/node/all.js --delay",
    "precommit": "node build/hygiene.js",
    "gulp": "node --max_old_space_size=8192 ./node_modules/gulp/bin/gulp.js",
    "electron": "node build/lib/electron",
    "7z": "7z",
    "update-grammars": "node build/npm/update-all-grammars.js",
    "update-localization-extension": "node build/npm/update-localization-extension.js",
    "smoketest": "cd test/smoke && yarn compile && node test/index.js",
    "smoketest-no-compile": "cd test/smoke && node test/index.js",
    "download-builtin-extensions": "node build/lib/builtInExtensions.js",
    "download-builtin-extensions-cg": "node build/lib/builtInExtensionsCG.js",
    "monaco-compile-check": "tsc -p src/tsconfig.monaco.json --noEmit",
    "tsec-compile-check": "node node_modules/tsec/bin/tsec -p src/tsconfig.tsec.json",
    "valid-layers-check": "node build/lib/layersChecker.js",
    "strict-function-types-watch": "tsc --watch -p src/tsconfig.json --noEmit --strictFunctionTypes",
    "update-distro": "node build/npm/update-distro.js",
    "web": "node resources/web/code-web.js",
    "compile-web": "node --max_old_space_size=4095 ./node_modules/gulp/bin/gulp.js compile-web",
    "watch-web": "node --max_old_space_size=4095 ./node_modules/gulp/bin/gulp.js watch-web",
    "eslint": "node build/eslint",
    "electron-rebuild": "electron-rebuild --arch=arm64 --force --version=11.3.0",
    "playwright-install": "node build/azure-pipelines/common/installPlaywright.js",
    "compile-build": "node --max_old_space_size=4095 ./node_modules/gulp/bin/gulp.js compile-build",
    "compile-extensions-build": "node --max_old_space_size=4095 ./node_modules/gulp/bin/gulp.js compile-extensions-build",
    "minify-vscode": "node --max_old_space_size=4095 ./node_modules/gulp/bin/gulp.js minify-vscode",
    "minify-vscode-reh": "node --max_old_space_size=4095 ./node_modules/gulp/bin/gulp.js minify-vscode-reh",
    "minify-vscode-reh-web": "node --max_old_space_size=4095 ./node_modules/gulp/bin/gulp.js minify-vscode-reh-web",
    "hygiene": "node --max_old_space_size=4095 ./node_modules/gulp/bin/gulp.js hygiene",
    "core-ci": "node --max_old_space_size=4095 ./node_modules/gulp/bin/gulp.js core-ci",
    "extensions-ci": "node --max_old_space_size=4095 ./node_modules/gulp/bin/gulp.js extensions-ci"
  },
  "dependencies": {
    "applicationinsights": "1.0.8",
    "chokidar": "3.5.1",
    "graceful-fs": "4.2.3",
    "http-proxy-agent": "^2.1.0",
    "https-proxy-agent": "^2.2.3",
    "iconv-lite-umd": "0.6.8",
    "jschardet": "2.2.1",
    "keytar": "7.2.0",
    "minimist": "^1.2.5",
    "native-is-elevated": "0.4.1",
    "native-keymap": "2.2.1",
    "native-watchdog": "1.3.0",
    "node-pty": "0.10.0-beta19",
    "nsfw": "^2.1.1",
    "spdlog": "^0.11.1",
    "sudo-prompt": "9.1.1",
    "tas-client-umd": "0.1.2",
    "v8-inspect-profiler": "^0.0.20",
    "vscode-oniguruma": "1.3.1",
    "vscode-proxy-agent": "^0.6.0",
    "vscode-regexpp": "^3.1.0",
    "vscode-ripgrep": "^1.11.1",
    "vscode-sqlite3": "4.0.10",
    "vscode-textmate": "5.2.0",
    "xterm": "4.11.0-beta.3",
    "xterm-addon-search": "0.8.0",
    "xterm-addon-unicode11": "0.3.0-beta.3",
    "xterm-addon-webgl": "0.10.0-beta.2",
    "yauzl": "^2.9.2",
    "yazl": "^2.4.3"
  },
  "devDependencies": {
    "7zip": "0.0.6",
    "@types/applicationinsights": "0.20.0",
    "@types/chokidar": "2.1.3",
    "@types/cookie": "^0.3.3",
    "@types/copy-webpack-plugin": "^6.0.3",
    "@types/cssnano": "^4.0.0",
    "@types/debug": "4.1.5",
    "@types/graceful-fs": "4.1.2",
    "@types/gulp-postcss": "^8.0.0",
    "@types/http-proxy-agent": "^2.0.1",
    "@types/keytar": "^4.4.0",
    "@types/minimist": "^1.2.1",
    "@types/mocha": "^8.2.0",
    "@types/node": "^12.19.9",
    "@types/sinon": "^1.16.36",
    "@types/trusted-types": "^1.0.6",
    "@types/vscode-windows-registry": "^1.0.0",
    "@types/webpack": "^4.41.25",
    "@types/windows-foreground-love": "^0.3.0",
    "@types/windows-mutex": "^0.4.0",
    "@types/windows-process-tree": "^0.2.0",
    "@types/winreg": "^1.2.30",
    "@types/yauzl": "^2.9.1",
    "@types/yazl": "^2.4.2",
    "@typescript-eslint/eslint-plugin": "3.2.0",
    "@typescript-eslint/parser": "^3.3.0",
    "ansi-colors": "^3.2.3",
    "asar": "^3.0.3",
    "chromium-pickle-js": "^0.2.0",
    "copy-webpack-plugin": "^6.0.3",
    "cson-parser": "^1.3.3",
    "css-loader": "^3.2.0",
    "cssnano": "^4.1.10",
    "debounce": "^1.0.0",
    "deemon": "^1.4.0",
    "electron": "11.3.0",
    "electron-rebuild": "2.0.3",
    "eslint": "6.8.0",
    "eslint-plugin-jsdoc": "^19.1.0",
    "event-stream": "3.3.4",
    "fancy-log": "^1.3.3",
    "fast-plist": "0.1.2",
    "file-loader": "^4.2.0",
    "glob": "^5.0.13",
    "gulp": "^4.0.0",
    "gulp-atom-electron": "^1.30.1",
    "gulp-azure-storage": "^0.11.1",
    "gulp-bom": "^3.0.0",
    "gulp-buffer": "0.0.2",
    "gulp-concat": "^2.6.1",
    "gulp-eslint": "^5.0.0",
    "gulp-filter": "^5.1.0",
    "gulp-flatmap": "^1.0.2",
    "gulp-gunzip": "^1.0.0",
    "gulp-gzip": "^1.4.2",
    "gulp-json-editor": "^2.5.0",
    "gulp-plumber": "^1.2.0",
    "gulp-postcss": "^9.0.0",
    "gulp-remote-retry-src": "^0.6.0",
    "gulp-rename": "^1.2.0",
    "gulp-replace": "^0.5.4",
    "gulp-shell": "^0.6.5",
    "gulp-sourcemaps": "^3.0.0",
    "gulp-tsb": "4.0.6",
    "gulp-untar": "^0.0.7",
    "gulp-vinyl-zip": "^2.1.2",
    "husky": "^0.13.1",
    "innosetup": "6.0.5",
    "is": "^3.1.0",
    "istanbul-lib-coverage": "^3.0.0",
    "istanbul-lib-instrument": "^4.0.0",
    "istanbul-lib-report": "^3.0.0",
    "istanbul-lib-source-maps": "^4.0.0",
    "istanbul-reports": "^3.0.0",
    "jsdom-no-contextify": "^3.1.0",
    "lazy.js": "^0.4.2",
    "merge-options": "^1.0.1",
    "mime": "^1.4.1",
    "minimatch": "^3.0.4",
    "minimist": "^1.2.5",
    "mkdirp": "^1.0.4",
    "mocha": "^8.2.1",
    "mocha-junit-reporter": "^2.0.0",
    "mocha-multi-reporters": "^1.5.1",
    "npm-run-all": "^4.1.5",
    "opn": "^6.0.0",
    "optimist": "0.3.5",
    "p-all": "^1.0.0",
    "playwright": "1.8.0",
    "pump": "^1.0.1",
    "queue": "3.0.6",
    "rcedit": "^1.1.0",
    "request": "^2.85.0",
    "rimraf": "^2.2.8",
    "sinon": "^1.17.2",
    "source-map": "0.6.1",
    "source-map-support": "^0.3.2",
    "style-loader": "^1.0.0",
    "ts-loader": "^6.2.1",
    "tsec": "0.1.4",
    "typescript": "^4.3.0-dev.20210305",
    "typescript-formatter": "7.1.0",
    "underscore": "^1.8.2",
    "vinyl": "^2.0.0",
    "vinyl-fs": "^3.0.0",
    "vscode-debugprotocol": "1.45.0",
    "vscode-nls-dev": "^3.3.1",
    "vscode-telemetry-extractor": "^1.6.0",
    "webpack": "^4.43.0",
    "webpack-cli": "^3.3.12",
    "webpack-stream": "^5.2.1",
    "xml2js": "^0.4.17",
    "yaserver": "^0.2.0"
  },
  "repository": {
    "type": "git",
    "url": "https://github.com/microsoft/vscode.git"
  },
  "bugs": {
    "url": "https://github.com/microsoft/vscode/issues"
  },
  "optionalDependencies": {
    "vscode-windows-ca-certs": "^0.3.0",
    "vscode-windows-registry": "1.0.3",
    "windows-foreground-love": "0.2.0",
    "windows-mutex": "0.3.0",
    "windows-process-tree": "0.2.4"
  },
  "resolutions": {
    "elliptic": "^6.5.3",
    "nwmatcher": "^1.4.4"
  }
}<|MERGE_RESOLUTION|>--- conflicted
+++ resolved
@@ -1,11 +1,7 @@
 {
   "name": "code-oss-dev",
   "version": "1.55.0",
-<<<<<<< HEAD
-  "distro": "17365b1560dc5051788f2ec8b388b44b67ec1365",
-=======
-  "distro": "01f21bd70c49582992ba219c57b78d1c94bb5da7",
->>>>>>> 5ce792fc
+  "distro": "0a442d49008152919d1ca15e5d21c03a1536c80d",
   "author": {
     "name": "Microsoft Corporation"
   },
